--- conflicted
+++ resolved
@@ -142,13 +142,9 @@
     Indexes extends string = "There is no index available"
   > {
     private _db!: IDBPDatabase;
-<<<<<<< HEAD
     private _middlewares: Middlewares<Value, Indexes>;
     private _consume_default?: Value;
-=======
-    private _middlewares: Middlewares<T, U>;
     private _page_sz!: number;
->>>>>>> 1803b7a4
 
     identifier!: Param<typeof this.init, 0>;
 
@@ -161,13 +157,9 @@
           old_version: number;
           remove_index: (name: string) => void;
         }) => Promise<void>;
-<<<<<<< HEAD
         indexes?: Index<Indexes>[];
         consume_default?: Value;
-=======
-        indexes?: Index<U>[];
         page_sz?: number;
->>>>>>> 1803b7a4
       }
     ) {
       if (options?.version && options.version <= 0) {
@@ -176,11 +168,6 @@
 
       this.identifier = identifier;
       this._middlewares = options?.middlewares;
-<<<<<<< HEAD
-      this._consume_default = options?.consume_default;
-=======
-      this._page_sz = options?.page_sz ?? 10;
->>>>>>> 1803b7a4
 
       let migrating: Promise<unknown> | undefined;
       const temp_db = (table: any) => {
